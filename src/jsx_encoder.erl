%% The MIT License

%% Copyright (c) 2011 Alisdair Sullivan <alisdairsullivan@yahoo.ca>

%% Permission is hereby granted, free of charge, to any person obtaining a copy
%% of this software and associated documentation files (the "Software"), to deal
%% in the Software without restriction, including without limitation the rights
%% to use, copy, modify, merge, publish, distribute, sublicense, and/or sell
%% copies of the Software, and to permit persons to whom the Software is
%% furnished to do so, subject to the following conditions:

%% The above copyright notice and this permission notice shall be included in
%% all copies or substantial portions of the Software.

%% THE SOFTWARE IS PROVIDED "AS IS", WITHOUT WARRANTY OF ANY KIND, EXPRESS OR
%% IMPLIED, INCLUDING BUT NOT LIMITED TO THE WARRANTIES OF MERCHANTABILITY,
%% FITNESS FOR A PARTICULAR PURPOSE AND NONINFRINGEMENT. IN NO EVENT SHALL THE
%% AUTHORS OR COPYRIGHT HOLDERS BE LIABLE FOR ANY CLAIM, DAMAGES OR OTHER
%% LIABILITY, WHETHER IN AN ACTION OF CONTRACT, TORT OR OTHERWISE, ARISING FROM,
%% OUT OF OR IN CONNECTION WITH THE SOFTWARE OR THE USE OR OTHER DEALINGS IN
%% THE SOFTWARE.


-module(jsx_encoder).

-export([encoder/3]).

-spec encoder(Handler::module(), State::any(), Config::jsx:config()) -> jsx:encoder().

encoder(Handler, State, Config) ->
    fun(JSON) ->
        start(
            JSON,
            {Handler, Handler:init(State)},
            jsx_utils:parse_config(Config)
        )
    end.



-include("jsx_config.hrl").


-ifndef(error).
-define(error(Args),
    erlang:error(badarg, Args)
).
-endif.


start(Term, {Handler, State}, Config) ->
    Handler:handle_event(end_json, value(pre_encode(Term, Config), {Handler, State}, Config)).


value(String, {Handler, State}, Config) when is_binary(String) ->
    Handler:handle_event({string, clean_string(String, Config)}, State);
value(Float, {Handler, State}, _Config) when is_float(Float) ->
    Handler:handle_event({float, Float}, State);
value(Int, {Handler, State}, _Config) when is_integer(Int) ->
    Handler:handle_event({integer, Int}, State);
value(Literal, {Handler, State}, _Config)
        when Literal == true; Literal == false; Literal == null ->
    Handler:handle_event({literal, Literal}, State);
value([{}], {Handler, State}, _Config) ->
    Handler:handle_event(end_object, Handler:handle_event(start_object, State));
value([], {Handler, State}, _Config) ->
    Handler:handle_event(end_array, Handler:handle_event(start_array, State));
<<<<<<< HEAD
value([Tuple|_] = List, Handler, Opts) when is_tuple(Tuple) ->
    list_or_object(List, Handler, Opts);
value(List, Handler, Opts) when is_list(List) ->
    list_or_object(List, Handler, Opts);
value(Term, Handler, Opts) -> ?error([Term, Handler, Opts]).


list_or_object([Term|Rest], {Handler, State}, Opts) ->
    case pre_encode(Term, Opts) of
        {K, V} ->
            object([{K, V}|Rest], {Handler, Handler:handle_event(start_object, State)}, Opts)
        ; T ->
            list([T|Rest], {Handler, Handler:handle_event(start_array, State)}, Opts)
    end.


object([{Key, Value}, Next|Rest], {Handler, State}, Opts) when is_atom(Key); is_binary(Key) ->
    V = pre_encode(Value, Opts),
    object(
        [pre_encode(Next, Opts)|Rest],
=======
value([Tuple|_] = List, Handler, Config) when is_tuple(Tuple) ->
    list_or_object(List, Handler, Config);
value(List, Handler, Config) when is_list(List) ->
    list_or_object(List, Handler, Config);
value(Term, Handler, Config) -> ?error([Term, Handler, Config]).


list_or_object([Term|Rest], {Handler, State}, Config) ->
    case pre_encode(Term, Config) of
        {K, V} ->
            object([{K, V}|Rest], {Handler, Handler:handle_event(start_object, State)}, Config)
        ; T ->
            list([T|Rest], {Handler, Handler:handle_event(start_array, State)}, Config)
    end.


object([{Key, Value}, Next|Rest], {Handler, State}, Config) when is_atom(Key); is_binary(Key) ->
    V = pre_encode(Value, Config),
    object(
        [pre_encode(Next, Config)|Rest],
>>>>>>> 35020643
        {
            Handler,
            value(
                V,
<<<<<<< HEAD
                {Handler, Handler:handle_event({key, clean_string(fix_key(Key), Opts)}, State)},
                Opts
=======
                {Handler, Handler:handle_event({key, clean_string(fix_key(Key), Config)}, State)},
                Config
>>>>>>> 35020643
            )
        },
        Config
    );
object([{Key, Value}], {Handler, State}, Config) when is_atom(Key); is_binary(Key) ->
    object(
        [],
        {
            Handler,
            value(
                pre_encode(Value, Config),
                {Handler, Handler:handle_event({key, clean_string(fix_key(Key), Config)}, State)},
                Config
            )
        },
        Config
    );
object([], {Handler, State}, _Config) -> Handler:handle_event(end_object, State);
object(Term, Handler, Config) -> ?error([Term, Handler, Config]).

<<<<<<< HEAD
list([Value, Next|Rest], {Handler, State}, Opts) ->
    list([pre_encode(Next, Opts)|Rest], {Handler, value(Value, {Handler, State}, Opts)}, Opts);
list([Value], {Handler, State}, Opts) ->
    list([], {Handler, value(Value, {Handler, State}, Opts)}, Opts);
list([], {Handler, State}, _Opts) -> Handler:handle_event(end_array, State);
list(Term, Handler, Opts) -> ?error([Term, Handler, Opts]).

pre_encode(Value, #opts{pre_encode=false}) -> Value; pre_encode(Value, Opts) ->
(Opts#opts.pre_encode)(Value).
=======

list([Value, Next|Rest], {Handler, State}, Config) ->
    list([pre_encode(Next, Config)|Rest], {Handler, value(Value, {Handler, State}, Config)}, Config);
list([Value], {Handler, State}, Config) ->
    list([], {Handler, value(Value, {Handler, State}, Config)}, Config);
list([], {Handler, State}, _Config) -> Handler:handle_event(end_array, State);
list(Term, Handler, Config) -> ?error([Term, Handler, Config]).

pre_encode(Value, #config{pre_encode=false}) -> Value;
pre_encode(Value, Config) -> (Config#config.pre_encode)(Value).
>>>>>>> 35020643


fix_key(Key) when is_atom(Key) -> fix_key(atom_to_binary(Key, utf8));
fix_key(Key) when is_binary(Key) -> Key.


clean_string(Bin, Config) -> jsx_utils:clean_string(Bin, Config).



-ifdef(TEST).
-include_lib("eunit/include/eunit.hrl").


encode_test_() ->
    Data = jsx:test_cases(),
    [
        {
            Title, ?_assertEqual(
                Events ++ [end_json],
                start(Term, {jsx, []}, #config{})
            )
<<<<<<< HEAD
        }
    ].


pre_encoders_test_() ->
    Term = [
        {<<"object">>, [
            {<<"literals">>, [true, false, null]},
            {<<"strings">>, [<<"foo">>, <<"bar">>, <<"baz">>]},
            {<<"numbers">>, [1, 1.0, 1.0e0]}
        ]}
    ],
    [
        {"no pre encode", ?_assertEqual(
            encode(Term, []),
            [
                start_object,
                    {key, <<"object">>}, start_object,
                        {key, <<"literals">>}, start_array,
                            {literal, true}, {literal, false}, {literal, null},
                        end_array,
                        {key, <<"strings">>}, start_array,
                            {string, <<"foo">>}, {string, <<"bar">>}, {string, <<"baz">>},
                        end_array,
                        {key, <<"numbers">>}, start_array,
                            {integer, 1}, {float, 1.0}, {float, 1.0},
                        end_array,
                    end_object,
                end_object,
                end_json
            ]
        )},
        {"replace lists with empty lists", ?_assertEqual(
            encode(Term, [{pre_encode, fun(V) -> case V of [{_,_}|_] -> V; [{}] -> V; V when is_list(V) -> []; _ -> V end end}]),
            [
                start_object,
                    {key, <<"object">>}, start_object,
                        {key, <<"literals">>}, start_array, end_array,
                        {key, <<"strings">>}, start_array, end_array,
                        {key, <<"numbers">>}, start_array, end_array,
                    end_object,
                end_object,
                end_json
            ]
        )},
        {"replace objects with empty objects", ?_assertEqual(
            encode(Term, [{pre_encode, fun(V) -> case V of [{_,_}|_] -> [{}]; _ -> V end end}]),
            [
                start_object,
                end_object,
                end_json
            ]
        )},
        {"replace all non-list and non_tuple values with false", ?_assertEqual(
            encode(Term, [{pre_encode, fun(V) when is_list(V); is_tuple(V) -> V; (_) -> false end}]),
            [
                start_object,
                    {key, <<"object">>}, start_object,
                        {key, <<"literals">>}, start_array,
                            {literal, false}, {literal, false}, {literal, false},
                        end_array,
                        {key, <<"strings">>}, start_array,
                            {literal, false}, {literal, false}, {literal, false},
                        end_array,
                        {key, <<"numbers">>}, start_array,
                            {literal, false}, {literal, false}, {literal, false},
                        end_array,
                    end_object,
                end_object,
                end_json
            ]
        )},
        {"replace all atoms with atom_to_list", ?_assertEqual(
            encode(Term, [{pre_encode, fun(V) when is_atom(V) -> unicode:characters_to_binary(atom_to_list(V)); (V) -> V end}]),
            [
                start_object,
                    {key, <<"object">>}, start_object,
                        {key, <<"literals">>}, start_array,
                            {string, <<"true">>}, {string, <<"false">>}, {string, <<"null">>},
                        end_array,
                        {key, <<"strings">>}, start_array,
                            {string, <<"foo">>}, {string, <<"bar">>}, {string, <<"baz">>},
                        end_array,
                        {key, <<"numbers">>}, start_array,
                            {integer, 1}, {float, 1.0}, {float, 1.0},
                        end_array,
                    end_object,
                end_object,
                end_json
            ]
        )},
        {"pre_encode tuple", ?_assertEqual(
            encode({1, 2, 3}, [{pre_encode, fun(Tuple) when is_tuple(Tuple) -> tuple_to_list(Tuple); (V) -> V end}]),
            [
                start_array,
                    {integer, 1}, {integer, 2}, {integer, 3},
                end_array,
                end_json
            ]
        )},
        {"pre_encode 2-tuples", ?_assertEqual(
            encode([{two, 1}, {three, 2}], [{pre_encode, fun({K, V}) -> {K, V + 1}; (V) -> V end}]),
            [
                start_object,
                    {key, <<"two">>}, {integer, 2}, {key, <<"three">>}, {integer, 3},
                end_object,
                end_json
            ]
        )},
        {"pre_encode one field record", ?_assertEqual(
            encode([{foo, bar}], [{pre_encode, fun({foo, V}) -> {V, undefined}; (undefined) -> false; (V) -> V end}]),
            [
                start_object,
                    {key, <<"bar">>}, {literal, false},
                end_object,
                end_json
            ]
        )},
        {"pre_encode list", ?_assertEqual(
            encode([1,2,3], [{pre_encode, fun(X) when is_integer(X) -> X + 1; (V) -> V end}]),
            [
                start_array,
                    {integer, 2}, {integer, 3}, {integer, 4},
                end_array,
                end_json
            ]
        )}
    ].


escapes_test_() ->
    [
        {"backspace escape", ?_assertEqual(encode(<<"\b">>, [escaped_strings]), [{string, <<"\\b">>}, end_json])},
        {"formfeed escape", ?_assertEqual(encode(<<"\f">>, [escaped_strings]), [{string, <<"\\f">>}, end_json])},
        {"newline escape", ?_assertEqual(encode(<<"\n">>, [escaped_strings]), [{string, <<"\\n">>}, end_json])},
        {"carriage return escape", ?_assertEqual(encode(<<"\r">>, [escaped_strings]), [{string, <<"\\r">>}, end_json])},
        {"tab escape", ?_assertEqual(encode(<<"\t">>, [escaped_strings]), [{string, <<"\\t">>}, end_json])},
        {"quote escape", ?_assertEqual(encode(<<"\"">>, [escaped_strings]), [{string, <<"\\\"">>}, end_json])},
        {"single quote escape", ?_assertEqual(encode(<<"'">>, [escaped_strings, single_quoted_strings]), [{string, <<"\\'">>}, end_json])},
        {"no single quote escape", ?_assertEqual(encode(<<"'">>, [escaped_strings]), [{string, <<"'">>}, end_json])},
        {"forward slash escape", ?_assertEqual(encode(<<"/">>, [escaped_strings, escaped_forward_slashes]), [{string, <<"\\/">>}, end_json])},
        {"no forward slash escape", ?_assertEqual(encode(<<"/">>, [escaped_strings]), [{string, <<"/">>}, end_json])},
        {"back slash escape", ?_assertEqual(encode(<<"\\">>, [escaped_strings]), [{string, <<"\\\\">>}, end_json])},
        {"jsonp escape", ?_assertEqual(
            encode(<<16#2028/utf8, 16#2029/utf8>>, [escaped_strings]),
            [{string, <<"\\u2028\\u2029">>}, end_json]
        )},
        {"no jsonp escape", ?_assertEqual(
            encode(<<16#2028/utf8, 16#2029/utf8>>, [escaped_strings, unescaped_jsonp]),
            [{string, <<16#2028/utf8, 16#2029/utf8>>}, end_json]
        )},
        {"control escape", ?_assertEqual(encode(<<0>>, [escaped_strings]), [{string, <<"\\u0000">>}, end_json])},
        {"dirty strings", ?_assertEqual(encode(<<"\n">>, [escaped_strings, dirty_strings]), [{string, <<"\n">>}, end_json])},
        {"ignore bad escapes", ?_assertEqual(encode(<<"\\x25">>, [escaped_strings, ignored_bad_escapes]), [{string, <<"\\\\x25">>}, end_json])}
    ].


surrogates_test_() ->
    [
        {"surrogates - badarg",
            ?_assert(check_bad(surrogates()))
        },
        {"surrogates - replaced",
            ?_assert(check_replaced(surrogates()))
        }
    ].


good_characters_test_() ->
    [
        {"acceptable codepoints",
            ?_assert(check_good(good()))
        },
        {"acceptable codepoints - escaped_strings",
            ?_assert(check_good(good(), [escaped_strings]))
        },
        {"acceptable codepoints - replaced_bad_utf8",
            ?_assert(check_good(good(), [escaped_strings]))
        },
        {"acceptable codepoints - escaped_strings + replaced_bad_utf8",
            ?_assert(check_good(good(), [escaped_strings, replaced_bad_utf8]))
        },
        {"acceptable extended",
            ?_assert(check_good(good_extended()))
        },
        {"acceptable extended - escaped_strings",
            ?_assert(check_good(good_extended(), [escaped_strings]))
        },
        {"acceptable extended - escaped_strings",
            ?_assert(check_good(good_extended(), [replaced_bad_utf8]))
        }
    ].


reserved_test_() ->
    [
        {"reserved noncharacters - badarg",
            ?_assert(check_bad(reserved_space()))
        },
        {"reserved noncharacters - replaced",
            ?_assert(check_replaced(reserved_space()))
        }
    ].


noncharacters_test_() ->
    [
        {"noncharacters - badarg",
            ?_assert(check_bad(noncharacters()))
        },
        {"noncharacters - replaced",
            ?_assert(check_replaced(noncharacters()))
        }
    ].


extended_noncharacters_test_() ->
    [
        {"extended noncharacters - badarg",
            ?_assert(check_bad(extended_noncharacters()))
        },
        {"extended noncharacters - replaced",
            ?_assert(check_replaced(extended_noncharacters()))
        }
=======
        } || {Title, _, Term, Events} <- Data
>>>>>>> 35020643
    ].


-endif.<|MERGE_RESOLUTION|>--- conflicted
+++ resolved
@@ -65,28 +65,6 @@
     Handler:handle_event(end_object, Handler:handle_event(start_object, State));
 value([], {Handler, State}, _Config) ->
     Handler:handle_event(end_array, Handler:handle_event(start_array, State));
-<<<<<<< HEAD
-value([Tuple|_] = List, Handler, Opts) when is_tuple(Tuple) ->
-    list_or_object(List, Handler, Opts);
-value(List, Handler, Opts) when is_list(List) ->
-    list_or_object(List, Handler, Opts);
-value(Term, Handler, Opts) -> ?error([Term, Handler, Opts]).
-
-
-list_or_object([Term|Rest], {Handler, State}, Opts) ->
-    case pre_encode(Term, Opts) of
-        {K, V} ->
-            object([{K, V}|Rest], {Handler, Handler:handle_event(start_object, State)}, Opts)
-        ; T ->
-            list([T|Rest], {Handler, Handler:handle_event(start_array, State)}, Opts)
-    end.
-
-
-object([{Key, Value}, Next|Rest], {Handler, State}, Opts) when is_atom(Key); is_binary(Key) ->
-    V = pre_encode(Value, Opts),
-    object(
-        [pre_encode(Next, Opts)|Rest],
-=======
 value([Tuple|_] = List, Handler, Config) when is_tuple(Tuple) ->
     list_or_object(List, Handler, Config);
 value(List, Handler, Config) when is_list(List) ->
@@ -107,18 +85,12 @@
     V = pre_encode(Value, Config),
     object(
         [pre_encode(Next, Config)|Rest],
->>>>>>> 35020643
         {
             Handler,
             value(
                 V,
-<<<<<<< HEAD
-                {Handler, Handler:handle_event({key, clean_string(fix_key(Key), Opts)}, State)},
-                Opts
-=======
                 {Handler, Handler:handle_event({key, clean_string(fix_key(Key), Config)}, State)},
                 Config
->>>>>>> 35020643
             )
         },
         Config
@@ -139,17 +111,6 @@
 object([], {Handler, State}, _Config) -> Handler:handle_event(end_object, State);
 object(Term, Handler, Config) -> ?error([Term, Handler, Config]).
 
-<<<<<<< HEAD
-list([Value, Next|Rest], {Handler, State}, Opts) ->
-    list([pre_encode(Next, Opts)|Rest], {Handler, value(Value, {Handler, State}, Opts)}, Opts);
-list([Value], {Handler, State}, Opts) ->
-    list([], {Handler, value(Value, {Handler, State}, Opts)}, Opts);
-list([], {Handler, State}, _Opts) -> Handler:handle_event(end_array, State);
-list(Term, Handler, Opts) -> ?error([Term, Handler, Opts]).
-
-pre_encode(Value, #opts{pre_encode=false}) -> Value; pre_encode(Value, Opts) ->
-(Opts#opts.pre_encode)(Value).
-=======
 
 list([Value, Next|Rest], {Handler, State}, Config) ->
     list([pre_encode(Next, Config)|Rest], {Handler, value(Value, {Handler, State}, Config)}, Config);
@@ -160,7 +121,6 @@
 
 pre_encode(Value, #config{pre_encode=false}) -> Value;
 pre_encode(Value, Config) -> (Config#config.pre_encode)(Value).
->>>>>>> 35020643
 
 
 fix_key(Key) when is_atom(Key) -> fix_key(atom_to_binary(Key, utf8));
@@ -183,10 +143,11 @@
                 Events ++ [end_json],
                 start(Term, {jsx, []}, #config{})
             )
-<<<<<<< HEAD
-        }
+        } || {Title, _, Term, Events} <- Data
     ].
 
+
+encode(Term, Config) -> start(Term, {jsx, []}, jsx_utils:parse_config(Config)).
 
 pre_encoders_test_() ->
     Term = [
@@ -198,7 +159,6 @@
     ],
     [
         {"no pre encode", ?_assertEqual(
-            encode(Term, []),
             [
                 start_object,
                     {key, <<"object">>}, start_object,
@@ -214,10 +174,10 @@
                     end_object,
                 end_object,
                 end_json
-            ]
+            ],
+            encode(Term, [])
         )},
         {"replace lists with empty lists", ?_assertEqual(
-            encode(Term, [{pre_encode, fun(V) -> case V of [{_,_}|_] -> V; [{}] -> V; V when is_list(V) -> []; _ -> V end end}]),
             [
                 start_object,
                     {key, <<"object">>}, start_object,
@@ -227,18 +187,18 @@
                     end_object,
                 end_object,
                 end_json
-            ]
+            ],
+            encode(Term, [{pre_encode, fun(V) -> case V of [{_,_}|_] -> V; [{}] -> V; V when is_list(V) -> []; _ -> V end end}])
         )},
         {"replace objects with empty objects", ?_assertEqual(
-            encode(Term, [{pre_encode, fun(V) -> case V of [{_,_}|_] -> [{}]; _ -> V end end}]),
-            [
-                start_object,
-                end_object,
-                end_json
-            ]
+            [
+                start_object,
+                end_object,
+                end_json
+            ],
+            encode(Term, [{pre_encode, fun(V) -> case V of [{_,_}|_] -> [{}]; _ -> V end end}])
         )},
         {"replace all non-list and non_tuple values with false", ?_assertEqual(
-            encode(Term, [{pre_encode, fun(V) when is_list(V); is_tuple(V) -> V; (_) -> false end}]),
             [
                 start_object,
                     {key, <<"object">>}, start_object,
@@ -254,10 +214,10 @@
                     end_object,
                 end_object,
                 end_json
-            ]
+            ],
+            encode(Term, [{pre_encode, fun(V) when is_list(V); is_tuple(V) -> V; (_) -> false end}])
         )},
         {"replace all atoms with atom_to_list", ?_assertEqual(
-            encode(Term, [{pre_encode, fun(V) when is_atom(V) -> unicode:characters_to_binary(atom_to_list(V)); (V) -> V end}]),
             [
                 start_object,
                     {key, <<"object">>}, start_object,
@@ -273,145 +233,46 @@
                     end_object,
                 end_object,
                 end_json
-            ]
+            ],
+            encode(Term, [{pre_encode, fun(V) when is_atom(V) -> unicode:characters_to_binary(atom_to_list(V)); (V) -> V end}])
         )},
         {"pre_encode tuple", ?_assertEqual(
-            encode({1, 2, 3}, [{pre_encode, fun(Tuple) when is_tuple(Tuple) -> tuple_to_list(Tuple); (V) -> V end}]),
             [
                 start_array,
                     {integer, 1}, {integer, 2}, {integer, 3},
                 end_array,
                 end_json
-            ]
+            ],
+            encode({1, 2, 3}, [{pre_encode, fun(Tuple) when is_tuple(Tuple) -> tuple_to_list(Tuple); (V) -> V end}])
         )},
         {"pre_encode 2-tuples", ?_assertEqual(
-            encode([{two, 1}, {three, 2}], [{pre_encode, fun({K, V}) -> {K, V + 1}; (V) -> V end}]),
             [
                 start_object,
                     {key, <<"two">>}, {integer, 2}, {key, <<"three">>}, {integer, 3},
                 end_object,
                 end_json
-            ]
+            ],
+            encode([{two, 1}, {three, 2}], [{pre_encode, fun({K, V}) -> {K, V + 1}; (V) -> V end}])
         )},
         {"pre_encode one field record", ?_assertEqual(
-            encode([{foo, bar}], [{pre_encode, fun({foo, V}) -> {V, undefined}; (undefined) -> false; (V) -> V end}]),
             [
                 start_object,
                     {key, <<"bar">>}, {literal, false},
                 end_object,
                 end_json
-            ]
+            ],
+            encode([{foo, bar}], [{pre_encode, fun({foo, V}) -> {V, undefined}; (undefined) -> false; (V) -> V end}])
         )},
         {"pre_encode list", ?_assertEqual(
-            encode([1,2,3], [{pre_encode, fun(X) when is_integer(X) -> X + 1; (V) -> V end}]),
             [
                 start_array,
                     {integer, 2}, {integer, 3}, {integer, 4},
                 end_array,
                 end_json
-            ]
+            ],
+            encode([1,2,3], [{pre_encode, fun(X) when is_integer(X) -> X + 1; (V) -> V end}])
         )}
     ].
 
 
-escapes_test_() ->
-    [
-        {"backspace escape", ?_assertEqual(encode(<<"\b">>, [escaped_strings]), [{string, <<"\\b">>}, end_json])},
-        {"formfeed escape", ?_assertEqual(encode(<<"\f">>, [escaped_strings]), [{string, <<"\\f">>}, end_json])},
-        {"newline escape", ?_assertEqual(encode(<<"\n">>, [escaped_strings]), [{string, <<"\\n">>}, end_json])},
-        {"carriage return escape", ?_assertEqual(encode(<<"\r">>, [escaped_strings]), [{string, <<"\\r">>}, end_json])},
-        {"tab escape", ?_assertEqual(encode(<<"\t">>, [escaped_strings]), [{string, <<"\\t">>}, end_json])},
-        {"quote escape", ?_assertEqual(encode(<<"\"">>, [escaped_strings]), [{string, <<"\\\"">>}, end_json])},
-        {"single quote escape", ?_assertEqual(encode(<<"'">>, [escaped_strings, single_quoted_strings]), [{string, <<"\\'">>}, end_json])},
-        {"no single quote escape", ?_assertEqual(encode(<<"'">>, [escaped_strings]), [{string, <<"'">>}, end_json])},
-        {"forward slash escape", ?_assertEqual(encode(<<"/">>, [escaped_strings, escaped_forward_slashes]), [{string, <<"\\/">>}, end_json])},
-        {"no forward slash escape", ?_assertEqual(encode(<<"/">>, [escaped_strings]), [{string, <<"/">>}, end_json])},
-        {"back slash escape", ?_assertEqual(encode(<<"\\">>, [escaped_strings]), [{string, <<"\\\\">>}, end_json])},
-        {"jsonp escape", ?_assertEqual(
-            encode(<<16#2028/utf8, 16#2029/utf8>>, [escaped_strings]),
-            [{string, <<"\\u2028\\u2029">>}, end_json]
-        )},
-        {"no jsonp escape", ?_assertEqual(
-            encode(<<16#2028/utf8, 16#2029/utf8>>, [escaped_strings, unescaped_jsonp]),
-            [{string, <<16#2028/utf8, 16#2029/utf8>>}, end_json]
-        )},
-        {"control escape", ?_assertEqual(encode(<<0>>, [escaped_strings]), [{string, <<"\\u0000">>}, end_json])},
-        {"dirty strings", ?_assertEqual(encode(<<"\n">>, [escaped_strings, dirty_strings]), [{string, <<"\n">>}, end_json])},
-        {"ignore bad escapes", ?_assertEqual(encode(<<"\\x25">>, [escaped_strings, ignored_bad_escapes]), [{string, <<"\\\\x25">>}, end_json])}
-    ].
-
-
-surrogates_test_() ->
-    [
-        {"surrogates - badarg",
-            ?_assert(check_bad(surrogates()))
-        },
-        {"surrogates - replaced",
-            ?_assert(check_replaced(surrogates()))
-        }
-    ].
-
-
-good_characters_test_() ->
-    [
-        {"acceptable codepoints",
-            ?_assert(check_good(good()))
-        },
-        {"acceptable codepoints - escaped_strings",
-            ?_assert(check_good(good(), [escaped_strings]))
-        },
-        {"acceptable codepoints - replaced_bad_utf8",
-            ?_assert(check_good(good(), [escaped_strings]))
-        },
-        {"acceptable codepoints - escaped_strings + replaced_bad_utf8",
-            ?_assert(check_good(good(), [escaped_strings, replaced_bad_utf8]))
-        },
-        {"acceptable extended",
-            ?_assert(check_good(good_extended()))
-        },
-        {"acceptable extended - escaped_strings",
-            ?_assert(check_good(good_extended(), [escaped_strings]))
-        },
-        {"acceptable extended - escaped_strings",
-            ?_assert(check_good(good_extended(), [replaced_bad_utf8]))
-        }
-    ].
-
-
-reserved_test_() ->
-    [
-        {"reserved noncharacters - badarg",
-            ?_assert(check_bad(reserved_space()))
-        },
-        {"reserved noncharacters - replaced",
-            ?_assert(check_replaced(reserved_space()))
-        }
-    ].
-
-
-noncharacters_test_() ->
-    [
-        {"noncharacters - badarg",
-            ?_assert(check_bad(noncharacters()))
-        },
-        {"noncharacters - replaced",
-            ?_assert(check_replaced(noncharacters()))
-        }
-    ].
-
-
-extended_noncharacters_test_() ->
-    [
-        {"extended noncharacters - badarg",
-            ?_assert(check_bad(extended_noncharacters()))
-        },
-        {"extended noncharacters - replaced",
-            ?_assert(check_replaced(extended_noncharacters()))
-        }
-=======
-        } || {Title, _, Term, Events} <- Data
->>>>>>> 35020643
-    ].
-
-
 -endif.