--- conflicted
+++ resolved
@@ -103,88 +103,6 @@
 fix_key(Key) when is_binary(Key) -> Key.
 
 
-<<<<<<< HEAD
-clean_string(<<$\", Rest/binary>>, Acc, Opts=#opts{json_escape=true}) ->
-    clean_string(Rest, <<Acc/binary, $\\, $\">>, Opts);
-clean_string(<<$\\, Rest/binary>>, Acc, Opts=#opts{json_escape=true}) ->
-    clean_string(Rest, <<Acc/binary, $\\, $\\>>, Opts);
-clean_string(<<$\b, Rest/binary>>, Acc, Opts=#opts{json_escape=true}) ->
-    clean_string(Rest, <<Acc/binary, $\\, $b>>, Opts);
-clean_string(<<$\f, Rest/binary>>, Acc, Opts=#opts{json_escape=true}) ->
-    clean_string(Rest, <<Acc/binary, $\\, $f>>, Opts);
-clean_string(<<$\n, Rest/binary>>, Acc, Opts=#opts{json_escape=true}) ->
-    clean_string(Rest, <<Acc/binary, $\\, $n>>, Opts);
-clean_string(<<$\r, Rest/binary>>, Acc, Opts=#opts{json_escape=true}) ->
-    clean_string(Rest, <<Acc/binary, $\\, $r>>, Opts);
-clean_string(<<$\t, Rest/binary>>, Acc, Opts=#opts{json_escape=true}) ->
-    clean_string(Rest, <<Acc/binary, $\\, $t>>, Opts);
-clean_string(<<$/, Rest/binary>>, Acc, Opts=#opts{json_escape=true, escape_forward_slash=true}) ->
-    clean_string(Rest, <<Acc/binary, $\\, $/>>, Opts);
-clean_string(<<16#2028/utf8, Rest/binary>>, Acc, Opts=#opts{json_escape=true, no_jsonp_escapes=true}) ->
-    clean_string(Rest, <<Acc/binary, 16#2028/utf8>>, Opts);
-clean_string(<<16#2029/utf8, Rest/binary>>, Acc, Opts=#opts{json_escape=true, no_jsonp_escapes=true}) ->
-    clean_string(Rest, <<Acc/binary, 16#2029/utf8>>, Opts);
-clean_string(<<16#2028/utf8, Rest/binary>>, Acc, Opts=#opts{json_escape=true}) ->
-    clean_string(Rest, <<Acc/binary, (json_escape_sequence(16#2028))/binary>>, Opts);
-clean_string(<<16#2029/utf8, Rest/binary>>, Acc, Opts=#opts{json_escape=true}) ->
-    clean_string(Rest, <<Acc/binary, (json_escape_sequence(16#2029))/binary>>, Opts);
-clean_string(<<C/utf8, Rest/binary>>, Acc, Opts=#opts{json_escape=true}) when C < 32 ->
-    clean_string(Rest, <<Acc/binary, (json_escape_sequence(C))/binary>>, Opts);
-clean_string(<<C/utf8, Rest/binary>>, Acc, Opts) when C < 16#fdd0 ->
-    clean_string(Rest, <<Acc/binary, C/utf8>>, Opts);
-clean_string(<<C/utf8, Rest/binary>>, Acc, Opts) when C > 16#fdef, C < 16#fffe ->
-    clean_string(Rest, <<Acc/binary, C/utf8>>, Opts);
-clean_string(<<C/utf8, Rest/binary>>, Acc, Opts) 
-        when C > 16#ffff andalso
-            C =/= 16#1fffe andalso C =/= 16#1ffff andalso
-            C =/= 16#2fffe andalso C =/= 16#2ffff andalso
-            C =/= 16#3fffe andalso C =/= 16#3ffff andalso
-            C =/= 16#4fffe andalso C =/= 16#4ffff andalso
-            C =/= 16#5fffe andalso C =/= 16#5ffff andalso
-            C =/= 16#6fffe andalso C =/= 16#6ffff andalso
-            C =/= 16#7fffe andalso C =/= 16#7ffff andalso
-            C =/= 16#8fffe andalso C =/= 16#8ffff andalso
-            C =/= 16#9fffe andalso C =/= 16#9ffff andalso
-            C =/= 16#afffe andalso C =/= 16#affff andalso
-            C =/= 16#bfffe andalso C =/= 16#bffff andalso
-            C =/= 16#cfffe andalso C =/= 16#cffff andalso
-            C =/= 16#dfffe andalso C =/= 16#dffff andalso
-            C =/= 16#efffe andalso C =/= 16#effff andalso
-            C =/= 16#ffffe andalso C =/= 16#fffff andalso
-            C =/= 16#10fffe andalso C =/= 16#10ffff ->
-    clean_string(Rest, <<Acc/binary, C/utf8>>, Opts);
-%% surrogates
-clean_string(<<237, X, _, Rest/binary>>, Acc, Opts=#opts{loose_unicode=true}) when X >= 160 ->
-    clean_string(Rest, <<Acc/binary, 16#fffd/utf8>>, Opts);
-%% private use noncharacters
-clean_string(<<239, 183, X, Rest/binary>>, Acc, Opts=#opts{loose_unicode=true}) when X >= 143, X =< 175 ->
-    clean_string(Rest, <<Acc/binary, 16#fffd/utf8>>, Opts);
-%% u+fffe and u+ffff
-clean_string(<<239, 191, X, Rest/binary>>, Acc, Opts=#opts{loose_unicode=true}) when X == 190; X == 191 ->
-    clean_string(Rest, <<Acc/binary, 16#fffd/utf8>>, Opts);
-%% the u+Xfffe and u+Xffff noncharacters
-clean_string(<<X, Y, 191, Z, Rest/binary>>, Acc, Opts=#opts{loose_unicode=true}) when (
-            (X == 240 andalso Y == 159) orelse
-            (X == 240 andalso Y == 175) orelse
-            (X == 240 andalso Y == 191) orelse
-            (
-                (X == 241 orelse X == 242 orelse X == 243) andalso
-                (Y == 143 orelse Y == 159 orelse Y == 175 orelse Y == 191)
-            ) orelse
-            (X == 244 andalso Y == 143)
-        ) andalso (Z == 190 orelse Z == 191) ->
-    clean_string(Rest, <<Acc/binary, 16#fffd/utf8>>, Opts);
-clean_string(<<_, Rest/binary>>, Acc, Opts=#opts{loose_unicode=true}) ->
-    clean_string(Rest, <<Acc/binary, 16#fffd/utf8>>, Opts);
-clean_string(<<>>, Acc, _) -> Acc;
-clean_string(Bin, _Acc, Opts) -> erlang:error(badarg, [Bin, Opts]).
-    
-    
-%% convert a codepoint to it's \uXXXX equiv.
-json_escape_sequence(X) ->
-    <<A:4, B:4, C:4, D:4>> = <<X:16>>,
-    unicode:characters_to_binary([$\\, $u, (to_hex(A)), (to_hex(B)), (to_hex(C)), (to_hex(D))]).
-=======
 clean_string(Bin, Opts) ->
     case Opts#opts.json_escape of
         true -> jsx_utils:json_escape(Bin, Opts);
@@ -200,7 +118,6 @@
 is_clean(<<_/utf8, Rest/binary>>) -> is_clean(Rest);
 is_clean(_) -> false.
 
->>>>>>> f1c4a85d
 
 clean_string(Bin, _Acc, Opts=#opts{loose_unicode=false}) -> ?error([Bin, Opts]);
 clean_string(<<>>, Acc, _Opts) -> unicode:characters_to_binary(lists:reverse(Acc));
