--- conflicted
+++ resolved
@@ -56,64 +56,6 @@
 unzip([{K, V}|Rest], Acc) when is_binary(K); is_atom(K) -> unzip(Rest, [V, K] ++ Acc).
 
 
-<<<<<<< HEAD
-=======
-object([{Key, Value}, Next|Rest], {Handler, State}, Config) when is_atom(Key); is_binary(Key) ->
-    V = pre_encode(Value, Config),
-    object(
-        [pre_encode(Next, Config)|Rest],
-        {
-            Handler,
-            value(
-                V,
-                {Handler, Handler:handle_event({key, clean_string(fix_key(Key), {Handler, State}, Config)}, State)},
-                Config
-            )
-        },
-        Config
-    );
-object([{Key, Value}], {Handler, State}, Config) when is_atom(Key); is_binary(Key) ->
-    object(
-        [],
-        {
-            Handler,
-            value(
-                pre_encode(Value, Config),
-                {Handler, Handler:handle_event({key, clean_string(fix_key(Key), {Handler, State}, Config)}, State)},
-                Config
-            )
-        },
-        Config
-    );
-object([], {Handler, State}, _Config) -> Handler:handle_event(end_object, State);
-object(Term, Handler, Config) -> ?error(object, Term, Handler, Config).
-
-
-list([Value, Next|Rest], {Handler, State}, Config) ->
-    list([pre_encode(Next, Config)|Rest], {Handler, value(Value, {Handler, State}, Config)}, Config);
-list([Value], {Handler, State}, Config) ->
-    list([], {Handler, value(Value, {Handler, State}, Config)}, Config);
-list([], {Handler, State}, _Config) -> Handler:handle_event(end_array, State).
-
-pre_encode(Value, #config{pre_encode=false}) -> Value;
-pre_encode(Value, Config) -> (Config#config.pre_encode)(Value).
-
-
-fix_key(Key) when is_atom(Key) -> fix_key(atom_to_binary(Key, utf8));
-fix_key(Key) when is_binary(Key) -> Key.
-
-
-clean_string(Bin, Handler, Config) ->
-    case clean_string(Bin, Config) of
-        {error, badarg} -> ?error(string, Bin, Handler, Config);
-        String -> String
-    end.
-
-
-
--include("jsx_strings.hrl").
-
->>>>>>> fe2bd151
 
 -ifdef(TEST).
 -include_lib("eunit/include/eunit.hrl").
